import os
import databases
import sqlalchemy
from sqlalchemy.dialects.postgresql import UUID
from sqlalchemy import create_engine, inspect
from dotenv import load_dotenv
from datetime import date, datetime, timedelta, timezone
from fastapi import FastAPI, Depends, HTTPException, status, Form, Query, Request, File, UploadFile
from fastapi.security import OAuth2PasswordBearer, OAuth2PasswordRequestForm
from jose import JWTError, jwt
from pydantic import BaseModel, EmailStr
from typing import Optional, List, Dict, Any
import logging
from logging.handlers import RotatingFileHandler
import traceback
from passlib.context import CryptContext
import uuid
from apns2.client import APNsClient
from apns2.credentials import TokenCredentials
from apns2.payload import Payload
from fastapi.middleware.cors import CORSMiddleware
from contextlib import asynccontextmanager
import httpx
import asyncio
import json
from sqlalchemy.dialects import postgresql
import pytz
import boto3
from botocore.exceptions import ClientError
import base64
import hashlib
from typing import Tuple
import time

# --- Environment variables ---
load_dotenv()

# --- Weather Cache ---
# Simple in-memory cache with TTL (time-to-live) expiration
weather_cache = {}

def get_cache_key(latitude: float, longitude: float, start_date: str, end_date: str, endpoint_type: str) -> str:
    """Generate a unique cache key for weather data."""
    key_string = f"{endpoint_type}:{latitude}:{longitude}:{start_date}:{end_date}"
    return hashlib.md5(key_string.encode()).hexdigest()

def get_cached_weather(cache_key: str) -> Optional[Dict]:
    """Get cached weather data if it exists and hasn't expired."""
    if cache_key in weather_cache:
        cached_data, timestamp = weather_cache[cache_key]
        # Cache expires after 1 hour for forecast, 24 hours for historic
        cache_ttl = 3600 if "forecast" in cache_key else 86400
        if time.time() - timestamp < cache_ttl:
            return cached_data
        else:
            # Remove expired cache entry
            del weather_cache[cache_key]
    return None

def cache_weather_data(cache_key: str, data: Dict):
    """Cache weather data with timestamp."""
    weather_cache[cache_key] = (data, time.time())

# --- Logging ---
log_directory = "logs"
if not os.path.exists(log_directory):
    os.makedirs(log_directory)

log_file_path = os.path.join(log_directory, "backend.log")

# Configure logging with EST timezone
import pytz

class ESTFormatter(logging.Formatter):
    def converter(self, timestamp):
        dt = datetime.fromtimestamp(timestamp, tz=pytz.timezone('US/Eastern'))
        return dt.timetuple()

est_formatter = ESTFormatter('%(asctime)s EST - %(levelname)s - [%(filename)s:%(lineno)d] - %(message)s')

# Configure logging to a rotating file and to the console
logger = logging.getLogger(__name__)
logger.setLevel(logging.INFO)

# Remove default handlers
for handler in logger.handlers[:]:
    logger.removeHandler(handler)

# Create file handler
file_handler = RotatingFileHandler(log_file_path, maxBytes=1*1024*1024, backupCount=3)
file_handler.setFormatter(est_formatter)

# Create console handler  
console_handler = logging.StreamHandler()
console_handler.setFormatter(est_formatter)

# Add handlers to logger
logger.addHandler(file_handler)
logger.addHandler(console_handler)

# Prevent duplicate logs
logger.propagate = False

# --- Configuration ---
SECRET_KEY = os.getenv("SECRET_KEY", "a_random_secret_key_for_development")
ALGORITHM = "HS256"
ACCESS_TOKEN_EXPIRE_MINUTES = 60 * 24 * 30 # 30 days
APNS_CERT_PATH = os.getenv("APNS_CERT_PATH")
APNS_KEY_ID = os.getenv("APNS_KEY_ID")
APNS_TEAM_ID = os.getenv("APNS_TEAM_ID")
APNS_TOPIC = os.getenv("APNS_TOPIC")

# --- APNs Client Setup ---
token_credentials = TokenCredentials(auth_key_path=APNS_CERT_PATH, auth_key_id=APNS_KEY_ID, team_id=APNS_TEAM_ID)
apns_client = None
if all([APNS_CERT_PATH, APNS_KEY_ID, APNS_TEAM_ID, APNS_TOPIC]):
    try:
        apns_client = APNsClient(credentials=token_credentials,use_sandbox=True)
        logger.info("APNsClient initialized successfully.")
    except Exception as e:
        logger.error(f"Failed to initialize APNsClient: {e}")
else:
    logger.warning("APNs environment variables not fully set. Push notifications will be disabled.")


# --- Database ---
DB_USER = os.getenv("DB_USER")
DB_PASSWORD = os.getenv("DB_PASSWORD")
DB_HOST = os.getenv("DB_HOST")
DB_PORT = os.getenv("DB_PORT", "5432")
DB_NAME = os.getenv("DB_NAME")

DATABASE_URL = f"postgresql+asyncpg://{DB_USER}:{DB_PASSWORD}@{DB_HOST}:{DB_PORT}/{DB_NAME}"
database = databases.Database(DATABASE_URL)
metadata = sqlalchemy.MetaData()
engine = create_engine(DATABASE_URL.replace("+asyncpg", ""))

# --- Table Definitions ---
users = sqlalchemy.Table(
    "users",
    metadata,
    sqlalchemy.Column("id", UUID(as_uuid=True), primary_key=True, default=uuid.uuid4),
    sqlalchemy.Column("family_id", UUID(as_uuid=True), sqlalchemy.ForeignKey("families.id")),
    sqlalchemy.Column("first_name", sqlalchemy.String, nullable=False),
    sqlalchemy.Column("last_name", sqlalchemy.String, nullable=False),
    sqlalchemy.Column("email", sqlalchemy.String, unique=True, nullable=False),
    sqlalchemy.Column("password_hash", sqlalchemy.String, nullable=False),
    sqlalchemy.Column("phone_number", sqlalchemy.String, nullable=True),
    sqlalchemy.Column("apns_token", sqlalchemy.String, nullable=True),
    sqlalchemy.Column("subscription_type", sqlalchemy.String, nullable=True, default="Free"),
    sqlalchemy.Column("subscription_status", sqlalchemy.String, nullable=True, default="Active"),
    sqlalchemy.Column("profile_photo_url", sqlalchemy.String, nullable=True),
    sqlalchemy.Column("created_at", sqlalchemy.DateTime, nullable=True, default=datetime.now),
)

families = sqlalchemy.Table(
    "families",
    metadata,
    sqlalchemy.Column("id", UUID(as_uuid=True), primary_key=True, default=uuid.uuid4),
    sqlalchemy.Column("name", sqlalchemy.String, nullable=False)
)

events = sqlalchemy.Table(
    "events",
    metadata,
    sqlalchemy.Column("id", sqlalchemy.Integer, primary_key=True, autoincrement=True),
    sqlalchemy.Column("family_id", UUID(as_uuid=True), sqlalchemy.ForeignKey("families.id"), nullable=False),
    sqlalchemy.Column("date", sqlalchemy.Date, nullable=False),
    sqlalchemy.Column("content", sqlalchemy.String(255), nullable=True),
    sqlalchemy.Column("position", sqlalchemy.Integer, nullable=True),
    sqlalchemy.Column("event_type", sqlalchemy.String, default='regular', nullable=False),
)

custody = sqlalchemy.Table(
    "custody",
    metadata,
    sqlalchemy.Column("id", sqlalchemy.Integer, primary_key=True, autoincrement=True),
    sqlalchemy.Column("family_id", UUID(as_uuid=True), sqlalchemy.ForeignKey("families.id"), nullable=False),
    sqlalchemy.Column("date", sqlalchemy.Date, nullable=False),
    sqlalchemy.Column("actor_id", UUID(as_uuid=True), sqlalchemy.ForeignKey("users.id"), nullable=False),
    sqlalchemy.Column("custodian_id", UUID(as_uuid=True), sqlalchemy.ForeignKey("users.id"), nullable=False),
    sqlalchemy.Column("handoff_day", sqlalchemy.Boolean, default=False, nullable=True),
    sqlalchemy.Column("handoff_time", sqlalchemy.Time, nullable=True),
    sqlalchemy.Column("handoff_location", sqlalchemy.String(255), nullable=True),
    sqlalchemy.Column("created_at", sqlalchemy.DateTime, nullable=True, default=datetime.now),
)

notification_emails = sqlalchemy.Table(
    "notification_emails",
    metadata,
    sqlalchemy.Column("id", sqlalchemy.Integer, primary_key=True, autoincrement=True),
    sqlalchemy.Column("family_id", UUID(as_uuid=True), sqlalchemy.ForeignKey("families.id"), nullable=False),
    sqlalchemy.Column("email", sqlalchemy.String, nullable=False),
    sqlalchemy.Column("created_at", sqlalchemy.DateTime, nullable=True, default=datetime.now),
)

babysitters = sqlalchemy.Table(
    "babysitters",
    metadata,
    sqlalchemy.Column("id", sqlalchemy.Integer, primary_key=True, autoincrement=True),
    sqlalchemy.Column("first_name", sqlalchemy.String(100), nullable=False),
    sqlalchemy.Column("last_name", sqlalchemy.String(100), nullable=False),
    sqlalchemy.Column("phone_number", sqlalchemy.String(20), nullable=False),
    sqlalchemy.Column("rate", sqlalchemy.Numeric(6, 2), nullable=True),
    sqlalchemy.Column("notes", sqlalchemy.Text, nullable=True),
    sqlalchemy.Column("created_by_user_id", UUID(as_uuid=True), sqlalchemy.ForeignKey("users.id"), nullable=False),
    sqlalchemy.Column("created_at", sqlalchemy.DateTime, nullable=True, default=datetime.now),
)

babysitter_families = sqlalchemy.Table(
    "babysitter_families",
    metadata,
    sqlalchemy.Column("id", sqlalchemy.Integer, primary_key=True, autoincrement=True),
    sqlalchemy.Column("babysitter_id", sqlalchemy.Integer, sqlalchemy.ForeignKey("babysitters.id", ondelete="CASCADE"), nullable=False),
    sqlalchemy.Column("family_id", UUID(as_uuid=True), sqlalchemy.ForeignKey("families.id", ondelete="CASCADE"), nullable=False),
    sqlalchemy.Column("added_by_user_id", UUID(as_uuid=True), sqlalchemy.ForeignKey("users.id"), nullable=False),
    sqlalchemy.Column("added_at", sqlalchemy.DateTime, nullable=True, default=datetime.now),
    sqlalchemy.UniqueConstraint("babysitter_id", "family_id", name="unique_babysitter_family"),
)

emergency_contacts = sqlalchemy.Table(
    "emergency_contacts",
    metadata,
    sqlalchemy.Column("id", sqlalchemy.Integer, primary_key=True, autoincrement=True),
    sqlalchemy.Column("family_id", UUID(as_uuid=True), sqlalchemy.ForeignKey("families.id", ondelete="CASCADE"), nullable=False),
    sqlalchemy.Column("first_name", sqlalchemy.String(100), nullable=False),
    sqlalchemy.Column("last_name", sqlalchemy.String(100), nullable=False),
    sqlalchemy.Column("phone_number", sqlalchemy.String(20), nullable=False),
    sqlalchemy.Column("relationship", sqlalchemy.String(100), nullable=True),
    sqlalchemy.Column("notes", sqlalchemy.Text, nullable=True),
    sqlalchemy.Column("created_by_user_id", UUID(as_uuid=True), sqlalchemy.ForeignKey("users.id"), nullable=False),
    sqlalchemy.Column("created_at", sqlalchemy.DateTime, nullable=True, default=datetime.now),
)



group_chats = sqlalchemy.Table(
    "group_chats",
    metadata,
    sqlalchemy.Column("id", sqlalchemy.Integer, primary_key=True, autoincrement=True),
    sqlalchemy.Column("family_id", UUID(as_uuid=True), sqlalchemy.ForeignKey("families.id", ondelete="CASCADE"), nullable=False),
    sqlalchemy.Column("contact_type", sqlalchemy.String(20), nullable=False),
    sqlalchemy.Column("contact_id", sqlalchemy.Integer, nullable=False),
    sqlalchemy.Column("group_identifier", sqlalchemy.String(255), unique=True, nullable=True),
    sqlalchemy.Column("created_by_user_id", UUID(as_uuid=True), sqlalchemy.ForeignKey("users.id"), nullable=False),
    sqlalchemy.Column("created_at", sqlalchemy.DateTime, nullable=True, default=datetime.now),
)


# --- Pydantic Models ---
class User(BaseModel):
    id: uuid.UUID
    family_id: uuid.UUID
    first_name: str
    email: EmailStr
    apns_token: Optional[str] = None

class Event(BaseModel):
    id: Optional[int] = None
    date: date
    custodian_id: Optional[uuid.UUID] = None

class CustodyRecord(BaseModel):
    id: Optional[int] = None
    date: date
    custodian_id: uuid.UUID

class CustodyResponse(BaseModel):
    id: int
    date: str
    custodian_id: str
    custodian_name: str

class Token(BaseModel):
    access_token: str
    token_type: str

class TokenData(BaseModel):
    sub: Optional[str] = None

class UserProfile(BaseModel):
    id: str
    first_name: str
    last_name: str
    email: str
    phone_number: Optional[str] = None
    subscription_type: Optional[str] = "Free"
    subscription_status: Optional[str] = "Active"
    profile_photo_url: Optional[str] = None
    created_at: Optional[str] = None

class PasswordUpdate(BaseModel):
    current_password: str
    new_password: str

class NotificationEmail(BaseModel):
    id: int
    email: str

class AddNotificationEmail(BaseModel):
    email: str

class FamilyMemberEmail(BaseModel):
    id: str
    first_name: str
    email: str

class Babysitter(BaseModel):
    id: Optional[int] = None
    first_name: str
    last_name: str
    phone_number: str
    rate: Optional[float] = None
    notes: Optional[str] = None
    created_by_user_id: Optional[str] = None
    created_at: Optional[str] = None

class BabysitterCreate(BaseModel):
    first_name: str
    last_name: str
    phone_number: str
    rate: Optional[float] = None
    notes: Optional[str] = None

class BabysitterResponse(BaseModel):
    id: int
    first_name: str
    last_name: str
    phone_number: str
    rate: Optional[float] = None
    notes: Optional[str] = None
    created_by_user_id: str
    created_at: str

class EmergencyContact(BaseModel):
    id: Optional[int] = None
    first_name: str
    last_name: str
    phone_number: str
    relationship: Optional[str] = None
    notes: Optional[str] = None
    created_by_user_id: Optional[str] = None
    created_at: Optional[str] = None

class EmergencyContactCreate(BaseModel):
    first_name: str
    last_name: str
    phone_number: str
    relationship: Optional[str] = None
    notes: Optional[str] = None

class EmergencyContactResponse(BaseModel):
    id: int
    first_name: str
    last_name: str
    phone_number: str
    relationship: Optional[str] = None
    notes: Optional[str] = None
    created_by_user_id: str
    created_at: str

class GroupChatCreate(BaseModel):
    contact_type: str  # 'babysitter' or 'emergency'
    contact_id: int
    group_identifier: Optional[str] = None



# Add a new Pydantic model for the old format
class LegacyEvent(BaseModel):
    id: Optional[int] = None
    event_date: str
    content: str
    position: int

# Weather API models
class DailyWeather(BaseModel):
    time: List[str]
    temperature_2m_max: List[float]
    precipitation_probability_mean: List[float]
    cloudcover_mean: List[float]

class WeatherAPIResponse(BaseModel):
    daily: DailyWeather

# --- FastAPI Lifespan ---
@asynccontextmanager
async def lifespan(app: FastAPI):
    await database.connect()
    yield
    await database.disconnect()

app = FastAPI(lifespan=lifespan)

@app.middleware("http")
async def add_no_cache_headers(request: Request, call_next):
    response = await call_next(request)
    if request.url.path.startswith("/api/"):
        response.headers["Cache-Control"] = "no-cache, no-store, must-revalidate"
        response.headers["Pragma"] = "no-cache"
        response.headers["Expires"] = "0"
    return response

# --- CORS ---
app.add_middleware(CORSMiddleware, allow_origins=["*"], allow_credentials=True, allow_methods=["*"], allow_headers=["*"])

# --- Security ---
pwd_context = CryptContext(schemes=["bcrypt"], deprecated="auto")
oauth2_scheme = OAuth2PasswordBearer(tokenUrl="/api/auth/token")

def verify_password(plain_password, hashed_password):
    return pwd_context.verify(plain_password, hashed_password)

def create_access_token(data: dict):
    to_encode = data.copy()
    expire = datetime.now(timezone.utc) + timedelta(minutes=ACCESS_TOKEN_EXPIRE_MINUTES)
    to_encode.update({"exp": expire})
    return jwt.encode(to_encode, SECRET_KEY, algorithm=ALGORITHM)

async def get_current_user(token: str = Depends(oauth2_scheme)) -> User:
    credentials_exception = HTTPException(status_code=status.HTTP_401_UNAUTHORIZED, detail="Could not validate credentials")
    try:
        payload = jwt.decode(token, SECRET_KEY, algorithms=[ALGORITHM])
        user_id = payload.get("sub")
        if user_id is None: raise credentials_exception
    except JWTError:
        raise credentials_exception

    query = users.select().where(users.c.id == user_id)
    user_record = await database.fetch_one(query)
    if user_record is None: raise credentials_exception
    return User(**user_record)

# --- Endpoints ---

@app.get("/api/custody/{year}/{month}")
async def get_custody_records(year: int, month: int, current_user: User = Depends(get_current_user)):
    logger.info(f"Getting custody records for {year}/{month}")
    """
    Returns custody records for the specified month in a format compatible with the frontend.
    """
    try:
        # Calculate start and end dates for the month
        start_date = date(year, month, 1)
        if month == 12:
            end_date = date(year + 1, 1, 1) - timedelta(days=1)
        else:
            end_date = date(year, month + 1, 1) - timedelta(days=1)
        logging.info(f"Start date: {start_date}, End date: {end_date}")
        
        query = custody.select().where(
            (custody.c.family_id == current_user.family_id) &
            (custody.c.date.between(start_date, end_date))
        )
        
        custody_records = await database.fetch_all(query)
        logging.info(f"Custody records: {custody_records}")
        
        # Get family members to map custodian IDs to names
        family_query = users.select().where(users.c.family_id == current_user.family_id).order_by(users.c.first_name)
        family_members = await database.fetch_all(family_query)
        
        # Create a mapping from custodian ID to name
        custodian_map = {}
        if len(family_members) >= 2:
            custodian_map[str(family_members[0]['id'])] = family_members[0]['first_name'].lower()
            custodian_map[str(family_members[1]['id'])] = family_members[1]['first_name'].lower()
        
        # Convert custody records to frontend format (compatible with events position 4)
        frontend_custody = []
        for record in custody_records:
            custodian_name = custodian_map.get(str(record['custodian_id']), 'unknown')
            
            # Handle handoff_day as optional bool to match iOS model

            handoff_day_value = record['handoff_day'] if record['handoff_day'] is not None else False
                
            # Handle handoff_time conversion properly - format as HH:MM
            handoff_time_value = None
            if record['handoff_time'] is not None:
<<<<<<< HEAD
                # Convert TIME object to HH:MM format (remove seconds)
                time_str = str(record['handoff_time'])
                if ':' in time_str:
                    time_parts = time_str.split(':')
                    if len(time_parts) >= 2:
                        handoff_time_value = f"{time_parts[0]}:{time_parts[1]}"
                    else:
                        handoff_time_value = time_str
                else:
                    handoff_time_value = time_str
=======

                handoff_time_value = str(record['handoff_time'])
>>>>>>> 4490635b
            
            custody_item = {
                'id': record['id'],
                'event_date': str(record['date']),
                'content': custodian_name,
                'position': 4,  # For frontend compatibility
                'custodian_id': str(record['custodian_id']),
                'handoff_day': handoff_day_value,
                'handoff_time': handoff_time_value,

                'handoff_location': record['handoff_location']
            }
            frontend_custody.append(custody_item)
            
        logger.info(f"Returning {len(frontend_custody)} custody records to iOS app")
        if frontend_custody:
            logger.info(f"Sample custody record: {frontend_custody[0]}")
            
        return frontend_custody
        
    except Exception as e:
        logger.error(f"Error fetching custody records for {year}/{month}: {e}")
        logger.error(f"Full traceback: {traceback.format_exc()}")
        raise HTTPException(status_code=500, detail=f"Internal server error: {str(e)}")

@app.post("/api/custody")
async def set_custody(custody_data: CustodyRecord, current_user: User = Depends(get_current_user)):
    logging.info(f"Setting custody: date={custody_data.date}, custodian_id={custody_data.custodian_id}")
    """
    Sets or updates custody for a specific date.
    """
    try:
        logger.info(f"Setting custody: date={custody_data.date}, custodian_id={custody_data.custodian_id}")
        
        # Check for existing custody record for this date
        existing_query = custody.select().where(
            (custody.c.family_id == current_user.family_id) & 
            (custody.c.date == custody_data.date)
        )
        existing_record = await database.fetch_one(existing_query)

        if existing_record:
            # Update existing record
            logger.info(f"Updating existing custody record with ID: {existing_record['id']}")
            update_query = custody.update().where(
                custody.c.id == existing_record['id']
            ).values(
                custodian_id=custody_data.custodian_id,
                actor_id=current_user.id
            )
            await database.execute(update_query)
            record_id = existing_record['id']
        else:
            # Create new record
            logger.info("Creating new custody record")
            insert_query = custody.insert().values(
                family_id=current_user.family_id,
                date=custody_data.date,
                actor_id=current_user.id,
                custodian_id=custody_data.custodian_id
            )
            logging.info(f"Inserting new custody record: {insert_query}")
            record_id = await database.execute(insert_query)
        
        # Send notification
        await send_custody_change_notification(current_user.id, current_user.family_id, custody_data.date)
        
        # Return the updated record in frontend format
        final_query = custody.select().where(custody.c.id == record_id)
        final_record = await database.fetch_one(final_query)
        
        # Get custodian name for response
        family_query = users.select().where(users.c.family_id == current_user.family_id).order_by(users.c.first_name)
        family_members = await database.fetch_all(family_query)
        
        custodian_map = {}
        if len(family_members) >= 2:
            custodian_map[str(family_members[0]['id'])] = family_members[0]['first_name'].lower()
            custodian_map[str(family_members[1]['id'])] = family_members[1]['first_name'].lower()
        
        custodian_name = custodian_map.get(str(final_record['custodian_id']), 'unknown')
        
        logger.info(f"Custody set successfully: {custodian_name} for {custody_data.date}")
        
        # Format handoff_time as HH:MM for consistency
        handoff_time_formatted = None
        if final_record['handoff_time'] is not None:
            time_str = str(final_record['handoff_time'])
            if ':' in time_str:
                time_parts = time_str.split(':')
                if len(time_parts) >= 2:
                    handoff_time_formatted = f"{time_parts[0]}:{time_parts[1]}"
                else:
                    handoff_time_formatted = time_str
            else:
                handoff_time_formatted = time_str
        
        return {
            'id': final_record['id'],
            'event_date': str(final_record['date']),
            'content': custodian_name,
            'position': 4,  # For frontend compatibility
            'custodian_id': str(final_record['custodian_id']),
            'handoff_day': final_record['handoff_day'] if final_record['handoff_day'] is not None else False,
            'handoff_time': handoff_time_formatted,
            'handoff_location': final_record['handoff_location']
        }
        
    except Exception as e:
        logger.error(f"Error setting custody: {e}")
        logger.error(f"Full traceback: {traceback.format_exc()}")
        raise HTTPException(status_code=500, detail=f"Internal server error: {str(e)}")

@app.get("/api/family/custodians")
async def get_family_custodians(current_user: User = Depends(get_current_user)):
    """
    Returns the first names and IDs of the two custodians in the current user's family.
    """
    query = users.select().where(users.c.family_id == current_user.family_id).order_by(users.c.first_name)
    family_members = await database.fetch_all(query)
    
    if not family_members or len(family_members) < 2:
        # Fallback or error for incomplete families
        return {
            "custodian_one": {"id": "placeholder1", "first_name": "Parent 1"},
            "custodian_two": {"id": "placeholder2", "first_name": "Parent 2"}
        }
        
    # Assuming the first two members found are the two primary custodians
    # FIX: Ensure consistent UUID string formatting for iOS compatibility
    return {
        "custodian_one": {"id": str(family_members[0]['id']).lower(), "first_name": family_members[0]['first_name']},
        "custodian_two": {"id": str(family_members[1]['id']).lower(), "first_name": family_members[1]['first_name']},
    }

@app.get("/api/weather/{latitude}/{longitude}", response_model=WeatherAPIResponse)
async def get_weather(
    latitude: float, 
    longitude: float, 
    start_date: str = Query(..., description="Start date in YYYY-MM-DD format"),
    end_date: str = Query(..., description="End date in YYYY-MM-DD format"),
    current_user: User = Depends(get_current_user)
):
    """
    Fetches weather forecast data from Open-Meteo API for the specified coordinates and date range.
    Returns temperature, precipitation probability, and cloud cover data.
    """
    try:
        logger.info(f"Fetching forecast weather for coordinates {latitude}, {longitude} from {start_date} to {end_date}")
        
        # Validate date format
        try:
            datetime.strptime(start_date, '%Y-%m-%d')
            datetime.strptime(end_date, '%Y-%m-%d')
        except ValueError:
            raise HTTPException(status_code=400, detail="Invalid date format. Use YYYY-MM-DD")
        
        # Check cache first
        cache_key = get_cache_key(latitude, longitude, start_date, end_date, "forecast")
        cached_data = get_cached_weather(cache_key)
        if cached_data:
            logger.info(f"Returning cached forecast weather data for {latitude}, {longitude}")
            return WeatherAPIResponse(**cached_data)
        
        # Build Open-Meteo API URL
        weather_url = (
            f"https://api.open-meteo.com/v1/forecast?"
            f"latitude={latitude}&longitude={longitude}"
            f"&start_date={start_date}&end_date={end_date}"
            f"&daily=temperature_2m_max,precipitation_probability_mean,cloudcover_mean"
            f"&temperature_unit=fahrenheit"
            f"&timezone=auto"
        )
        
        # Make request to Open-Meteo API
        async with httpx.AsyncClient() as client:
            response = await client.get(weather_url, timeout=10.0)
            
        if response.status_code != 200:
            logger.error(f"Open-Meteo API error: {response.status_code} - {response.text}")
            raise HTTPException(status_code=500, detail="Failed to fetch weather data from external API")
        
        weather_data = response.json()
        
        # Validate and transform the response
        if 'daily' not in weather_data:
            logger.error(f"Unexpected weather API response format: {weather_data}")
            raise HTTPException(status_code=500, detail="Invalid weather data format")
        
        daily_data = weather_data['daily']
        
        # Ensure we have all required fields
        required_fields = ['time', 'temperature_2m_max', 'precipitation_probability_mean', 'cloudcover_mean']
        for field in required_fields:
            if field not in daily_data:
                logger.error(f"Missing field '{field}' in weather response")
                raise HTTPException(status_code=500, detail=f"Missing weather data field: {field}")
        
        # Convert temperature from Celsius to Fahrenheit if needed (Open-Meteo should return Fahrenheit based on our request)
        temperatures = daily_data['temperature_2m_max']
        precipitation = daily_data['precipitation_probability_mean']
        cloudcover = daily_data['cloudcover_mean']
        
        # Handle None values by replacing with reasonable defaults
        temperatures = [temp if temp is not None else 70.0 for temp in temperatures]
        precipitation = [precip if precip is not None else 0.0 for precip in precipitation]
        cloudcover = [cloud if cloud is not None else 0.0 for cloud in cloudcover]
        
        logger.info(f"Successfully fetched forecast weather data for {len(daily_data['time'])} days")
        
        # Prepare response
        response_data = {
            "daily": {
                "time": daily_data['time'],
                "temperature_2m_max": temperatures,
                "precipitation_probability_mean": precipitation,
                "cloudcover_mean": cloudcover
            }
        }
        
        # Cache the response
        cache_weather_data(cache_key, response_data)
        
        return WeatherAPIResponse(**response_data)
        
    except HTTPException:
        raise
    except Exception as e:
        logger.error(f"Error fetching weather data: {e}")
        logger.error(f"Full traceback: {traceback.format_exc()}")
        raise HTTPException(status_code=500, detail=f"Internal server error: {str(e)}")

@app.get("/api/weather/historic/{latitude}/{longitude}", response_model=WeatherAPIResponse)
async def get_historic_weather(
    latitude: float, 
    longitude: float, 
    start_date: str = Query(..., description="Start date in YYYY-MM-DD format"),
    end_date: str = Query(..., description="End date in YYYY-MM-DD format"),
    current_user: User = Depends(get_current_user)
):
    """
    Fetches historic weather data from Open-Meteo Archive API for the specified coordinates and date range.
    Returns temperature, precipitation probability, and cloud cover data for past dates.
    """
    try:
        logger.info(f"Fetching historic weather for coordinates {latitude}, {longitude} from {start_date} to {end_date}")
        
        # Validate date format
        try:
            start_dt = datetime.strptime(start_date, '%Y-%m-%d')
            end_dt = datetime.strptime(end_date, '%Y-%m-%d')
        except ValueError:
            raise HTTPException(status_code=400, detail="Invalid date format. Use YYYY-MM-DD")
        
        # Validate that dates are in the past
        today = datetime.now().date()
        if start_dt.date() >= today or end_dt.date() >= today:
            raise HTTPException(status_code=400, detail="Historic weather endpoint is only for past dates")
        
        # Check cache first
        cache_key = get_cache_key(latitude, longitude, start_date, end_date, "historic")
        cached_data = get_cached_weather(cache_key)
        if cached_data:
            logger.info(f"Returning cached historic weather data for {latitude}, {longitude}")
            return WeatherAPIResponse(**cached_data)
        
        # Build Open-Meteo Archive API URL
        weather_url = (
            f"https://archive-api.open-meteo.com/v1/archive?"
            f"latitude={latitude}&longitude={longitude}"
            f"&start_date={start_date}&end_date={end_date}"
            f"&daily=temperature_2m_max,precipitation_sum,cloudcover_mean"
            f"&temperature_unit=fahrenheit"
            f"&timezone=auto"
        )
        
        # Make request to Open-Meteo Archive API
        async with httpx.AsyncClient() as client:
            response = await client.get(weather_url, timeout=15.0)
            
        if response.status_code != 200:
            logger.error(f"Open-Meteo Archive API error: {response.status_code} - {response.text}")
            raise HTTPException(status_code=500, detail="Failed to fetch historic weather data from external API")
        
        weather_data = response.json()
        
        # Validate and transform the response
        if 'daily' not in weather_data:
            logger.error(f"Unexpected historic weather API response format: {weather_data}")
            raise HTTPException(status_code=500, detail="Invalid historic weather data format")
        
        daily_data = weather_data['daily']
        
        # Ensure we have all required fields (note: historic API uses different field names)
        required_fields = ['time', 'temperature_2m_max', 'precipitation_sum', 'cloudcover_mean']
        for field in required_fields:
            if field not in daily_data:
                logger.error(f"Missing field '{field}' in historic weather response")
                raise HTTPException(status_code=500, detail=f"Missing historic weather data field: {field}")
        
        # Convert temperature from Celsius to Fahrenheit if needed (Open-Meteo should return Fahrenheit based on our request)
        temperatures = daily_data['temperature_2m_max']
        precipitation_sum = daily_data['precipitation_sum']
        cloudcover = daily_data['cloudcover_mean']
        
        # Handle None values by replacing with reasonable defaults
        temperatures = [temp if temp is not None else 70.0 for temp in temperatures]
        precipitation_sum = [precip if precip is not None else 0.0 for precip in precipitation_sum]
        cloudcover = [cloud if cloud is not None else 0.0 for cloud in cloudcover]
        
        # Convert precipitation_sum to precipitation_probability_mean (approximate)
        # Historic API returns precipitation amount, forecast API returns probability
        # We'll estimate probability based on precipitation amount
        precipitation_probability = [min(100.0, precip * 10) if precip > 0 else 0.0 for precip in precipitation_sum]
        
        logger.info(f"Successfully fetched historic weather data for {len(daily_data['time'])} days")
        
        # Prepare response
        response_data = {
            "daily": {
                "time": daily_data['time'],
                "temperature_2m_max": temperatures,
                "precipitation_probability_mean": precipitation_probability,
                "cloudcover_mean": cloudcover
            }
        }
        
        # Cache the response
        cache_weather_data(cache_key, response_data)
        
        return WeatherAPIResponse(**response_data)
        
    except HTTPException:
        raise
    except Exception as e:
        logger.error(f"Error fetching historic weather data: {e}")
        logger.error(f"Full traceback: {traceback.format_exc()}")
        raise HTTPException(status_code=500, detail=f"Internal server error: {str(e)}")

@app.post("/api/auth/token", response_model=Token)
async def login_for_access_token(form_data: OAuth2PasswordRequestForm = Depends()):
    user = await database.fetch_one(users.select().where(users.c.email == form_data.username))
    if not user or not verify_password(form_data.password, user['password_hash']):
        raise HTTPException(status_code=status.HTTP_401_UNAUTHORIZED, detail="Incorrect username or password")
    return {"access_token": create_access_token(data={"sub": str(user['id'])}), "token_type": "bearer"}

@app.get("/api/user/profile", response_model=UserProfile)
async def get_user_profile(current_user: User = Depends(get_current_user)):
    """
    Fetch the current user's profile information.
    """
    try:
        # Get user data from database
        user_record = await database.fetch_one(users.select().where(users.c.id == current_user.id))
        if not user_record:
            raise HTTPException(status_code=404, detail="User not found")
            
        return UserProfile(
            id=str(user_record['id']),
            first_name=user_record['first_name'],
            last_name=user_record['last_name'],
            email=user_record['email'],
            phone_number=user_record['phone_number'],
            subscription_type=user_record['subscription_type'] or "Free",
            subscription_status=user_record['subscription_status'] or "Active",
            profile_photo_url=user_record['profile_photo_url'],
            created_at=str(user_record['created_at']) if user_record['created_at'] else None
        )
    except Exception as e:
        logger.error(f"Error fetching user profile: {e}")
        logger.error(f"Full traceback: {traceback.format_exc()}")
        raise HTTPException(status_code=500, detail="Internal server error")

@app.get("/api/users/me", response_model=UserProfile)
async def get_user_profile_legacy(current_user: User = Depends(get_current_user)):
    """
    Legacy endpoint for backward compatibility.
    """
    try:
        # Get user data from database
        user_record = await database.fetch_one(users.select().where(users.c.id == current_user.id))
        if not user_record:
            raise HTTPException(status_code=404, detail="User not found")
            
        return UserProfile(
            id=str(user_record['id']),
            first_name=user_record['first_name'],
            last_name=user_record['last_name'],
            email=user_record['email'],
            phone_number=user_record['phone_number'],
            subscription_type=user_record['subscription_type'] or "Free",
            subscription_status=user_record['subscription_status'] or "Active",
            profile_photo_url=user_record['profile_photo_url'],
            created_at=str(user_record['created_at']) if user_record['created_at'] else None
        )
    except Exception as e:
        logger.error(f"Error fetching user profile (legacy): {e}")
        logger.error(f"Full traceback: {traceback.format_exc()}")
        raise HTTPException(status_code=500, detail="Internal server error")

@app.put("/api/users/me/password")
async def update_user_password(password_update: PasswordUpdate, current_user: User = Depends(get_current_user)):
    """
    Updates the password for the current authenticated user.
    """
    # Verify current password
    user_record = await database.fetch_one(users.select().where(users.c.id == current_user.id))
    if not user_record or not verify_password(password_update.current_password, user_record['password_hash']):
        raise HTTPException(status_code=status.HTTP_403_FORBIDDEN, detail="Invalid current password")
    
    # Hash new password and update
    new_password_hash = pwd_context.hash(password_update.new_password)
    await database.execute(
        users.update().where(users.c.id == current_user.id).values(password_hash=new_password_hash)
    )
    
    return {"status": "success", "message": "Password updated successfully"}

@app.post("/api/users/me/device-token")
async def update_device_token(token: str = Form(...), current_user: User = Depends(get_current_user)):
    await database.execute(users.update().where(users.c.id == current_user.id).values(apns_token=token))
    return {"status": "success"}

@app.post("/api/user/profile/photo", response_model=UserProfile)
async def upload_profile_photo(
    photo: UploadFile = File(...),
    current_user: User = Depends(get_current_user)
):
    """
    Uploads a profile photo for the current user.
    """
    try:
        # Validate file type
        if not photo.content_type.startswith('image/'):
            raise HTTPException(status_code=400, detail="File must be an image")
        
        # Generate a unique filename
        file_extension = os.path.splitext(photo.filename)[1]
        unique_filename = f"{uuid.uuid4()}{file_extension}"
        object_name = f"profile_photos/{unique_filename}"

        # Upload to S3
        s3_client = boto3.client(
            's3',
            aws_access_key_id=os.getenv("AWS_ACCESS_KEY_ID"),
            aws_secret_access_key=os.getenv("AWS_SECRET_ACCESS_KEY"),
            region_name=os.getenv("AWS_REGION")
        )

        # Read file content
        file_content = await photo.read()

        # Upload to S3
        s3_client.put_object(
            Bucket=os.getenv("AWS_S3_BUCKET_NAME"),
            Key=object_name,
            Body=file_content,
            ContentType=photo.content_type,
            ACL='public-read'  # Make the file publicly accessible
        )

        # Construct the S3 URL
        s3_url = f"https://{os.getenv('AWS_S3_BUCKET_NAME')}.s3.{os.getenv('AWS_REGION')}.amazonaws.com/{object_name}"

        # Update user's profile_photo_url in the database
        await database.execute(
            users.update().where(users.c.id == current_user.id).values(profile_photo_url=s3_url)
        )

        # Re-fetch user to get updated profile_photo_url
        user_record = await database.fetch_one(users.select().where(users.c.id == current_user.id))
        return UserProfile(
            id=str(user_record['id']),
            first_name=user_record['first_name'],
            last_name=user_record['last_name'],
            email=user_record['email'],
            phone_number=user_record['phone_number'],
            subscription_type=user_record['subscription_type'] or "Free",
            subscription_status=user_record['subscription_status'] or "Active",
            profile_photo_url=user_record['profile_photo_url'],
            created_at=str(user_record['created_at']) if user_record['created_at'] else None
        )
    except ClientError as e:
        logger.error(f"S3 upload error: {e}")
        raise HTTPException(status_code=500, detail=f"Failed to upload profile photo: {e.response['Error']['Message']}")
    except Exception as e:
        logger.error(f"Error uploading profile photo: {e}")
        logger.error(f"Full traceback: {traceback.format_exc()}")
        raise HTTPException(status_code=500, detail=f"Internal server error: {str(e)}")

@app.get("/api/events/{year}/{month}")
async def get_events_by_month(year: int, month: int, current_user: User = Depends(get_current_user)):
    """
    Returns non-custody events for the specified month.
    Custody events are now handled by the separate custody API.
    """
    logger.info(f"Getting events for {year}/{month}")
    # Calculate start and end dates for the month
    start_date = date(year, month, 1)
    if month == 12:
        end_date = date(year + 1, 1, 1) - timedelta(days=1)
    else:
        end_date = date(year, month + 1, 1) - timedelta(days=1)
        
    query = events.select().where(
        (events.c.family_id == current_user.family_id) &
        (events.c.date.between(start_date, end_date)) &
        (events.c.event_type != 'custody')  # Exclude custody events
    )
    db_events = await database.fetch_all(query)
    
    # Convert events to the format expected by frontend
    frontend_events = []
    try:
        for event in db_events:
            event_data = {
                'id': event['id'],
                'family_id': str(event['family_id']),
                'event_date': str(event['date']),
                'content': event['content'],
                'position': event['position']
            }
            frontend_events.append(event_data)
    except Exception as e:
        logger.error(f"Error processing event records for /api/events/{{year}}/{{month}}: {e}", exc_info=True)
        raise HTTPException(status_code=500, detail="Error processing event data")
        
    logger.info(f"Payload for /api/events/{{year}}/{{month}}: {json.dumps(frontend_events, indent=2)}")
    return frontend_events

@app.get("/api/events")
async def get_events_by_date_range(start_date: str = None, end_date: str = None, current_user: User = Depends(get_current_user)):
    """
    Returns non-custody events for the specified date range (iOS app compatibility).
    Custody events are now handled by the separate custody API.
    """
    logger.info(f"iOS app requesting events from {start_date} to {end_date}")
    
    if not start_date or not end_date:
        raise HTTPException(status_code=400, detail="start_date and end_date query parameters are required")
    
    try:
        start_date_obj = datetime.strptime(start_date, '%Y-%m-%d').date()
        end_date_obj = datetime.strptime(end_date, '%Y-%m-%d').date()
    except ValueError:
        raise HTTPException(status_code=400, detail="Invalid date format. Use YYYY-MM-DD")
        
    query = events.select().where(
        (events.c.family_id == current_user.family_id) &
        (events.c.date.between(start_date_obj, end_date_obj)) &
        (events.c.event_type != 'custody')  # Exclude custody events
    )
    
    # Log the raw SQL query for debugging
    compiled_query = query.compile(dialect=postgresql.dialect(), compile_kwargs={"literal_binds": True})
    logger.info(f"Executing event query: {compiled_query}")

    db_events = await database.fetch_all(query)
    
    logger.info(f"Returning {len(db_events)} non-custody events to iOS app")
    
    # Convert events to the format expected by iOS app
    frontend_events = []
    try:
        for event in db_events:
            event_data = {
                'id': event['id'],
                'family_id': str(event['family_id']),
                'event_date': str(event['date']),
                'content': event['content'],
                'position': event['position']
            }
            frontend_events.append(event_data)
    except Exception as e:
        logger.error(f"Error processing event records for /api/events: {e}", exc_info=True)
        raise HTTPException(status_code=500, detail="Error processing event data")
        
    logger.info(f"Payload for /api/events: {json.dumps(frontend_events, indent=2)}")
    return frontend_events

@app.post("/api/events")
async def save_event(request: dict, current_user: User = Depends(get_current_user)):
    """
    Handles non-custody events only. Custody events should use the /api/custody endpoint.
    """
    logger.info(f"Saving event: {request}")
    try:
        logger.info(f"[Line 587] Received non-custody event request: {request}")
        
        # Check if this is a custody event (position 4) and reject it
        if 'position' in request and request['position'] == 4:
            logger.error(f"[Line 591] Rejecting custody event - position 4 should use /api/custody endpoint")
            raise HTTPException(status_code=400, detail="Custody events should use /api/custody endpoint")
        
        # Handle legacy event format for non-custody events
        if 'event_date' in request and 'position' in request and 'content' in request:
            logger.info(f"[Line 596] Processing legacy event format")
            legacy_event = LegacyEvent(**request)
            logger.info(f"[Line 598] Created LegacyEvent object: {legacy_event}")
            
            event_date = datetime.strptime(legacy_event.event_date, '%Y-%m-%d').date()
            logger.info(f"[Line 601] Parsed event_date: {event_date}")
            
            logger.info(f"[Line 603] Creating insert query with values:")
            logger.info(f"[Line 604]   - family_id: {current_user.family_id}")
            logger.info(f"[Line 605]   - date: {event_date}")
            logger.info(f"[Line 606]   - content: {legacy_event.content}")
            logger.info(f"[Line 607]   - position: {legacy_event.position}")
            logger.info(f"[Line 608]   - event_type: 'regular'")
            
            insert_query = events.insert().values(
                family_id=current_user.family_id,
                date=event_date,
                content=legacy_event.content,
                position=legacy_event.position,
                event_type='regular'
            )
            logger.info(f"[Line 617] Insert query created successfully")
            logger.info(f"[Line 618] About to execute database insert...")
            
            event_id = await database.execute(insert_query)
            logger.info(f"[Line 621] Successfully executed insert, got event_id: {event_id}")
            
            logger.info(f"[Line 623] Successfully created event with ID {event_id}: position={legacy_event.position}, content={legacy_event.content}")
            
            return {
                'id': event_id,  # Return the actual database-generated ID
                'event_date': legacy_event.event_date,
                'content': legacy_event.content,
                'position': legacy_event.position
            }
        else:
            logger.error(f"[Line 632] Invalid event format - missing required fields")
            logger.error(f"[Line 633] Request keys: {list(request.keys())}")
            raise HTTPException(status_code=400, detail="Invalid event format - use legacy format with event_date, content, and position")
    
    except HTTPException:
        logger.error(f"[Line 637] HTTPException occurred")
        raise
    except Exception as e:
        logger.error(f"[Line 640] Exception in save_event: {e}")
        logger.error(f"[Line 642] Full traceback: {traceback.format_exc()}")
        raise HTTPException(status_code=500, detail=f"Internal server error: {str(e)}")

@app.put("/api/events/{event_id}")
async def update_event(event_id: int, request: dict, current_user: User = Depends(get_current_user)):
    """
    Updates an existing non-custody event.
    """
    logger.info(f"Updating event {event_id}: {request}")
    try:
        # Check if this is a custody event (position 4) and reject it
        if 'position' in request and request['position'] == 4:
            logger.error(f"Rejecting custody event - position 4 should use /api/custody endpoint")
            raise HTTPException(status_code=400, detail="Custody events should use /api/custody endpoint")
        
        # Verify the event exists and belongs to the user's family
        verify_query = events.select().where(
            (events.c.id == event_id) & 
            (events.c.family_id == current_user.family_id) &
            (events.c.event_type != 'custody')
        )
        existing_event = await database.fetch_one(verify_query)
        
        if not existing_event:
            raise HTTPException(status_code=404, detail="Event not found or access denied")
        
        # Handle legacy event format
        if 'event_date' in request and 'position' in request and 'content' in request:
            legacy_event = LegacyEvent(**request)
            event_date = datetime.strptime(legacy_event.event_date, '%Y-%m-%d').date()
            
            # Update the event
            update_query = events.update().where(events.c.id == event_id).values(
                date=event_date,
                content=legacy_event.content,
                position=legacy_event.position
            )
            await database.execute(update_query)
            
            logger.info(f"Successfully updated event {event_id}: position={legacy_event.position}, content={legacy_event.content}")
            
            return {
                'id': event_id,
                'event_date': legacy_event.event_date,
                'content': legacy_event.content,
                'position': legacy_event.position
            }
        else:
            raise HTTPException(status_code=400, detail="Invalid event format - use legacy format with event_date, content, and position")
    
    except HTTPException:
        raise
    except Exception as e:
        logger.error(f"Exception in update_event: {e}")
        logger.error(f"Full traceback: {traceback.format_exc()}")
        raise HTTPException(status_code=500, detail=f"Internal server error: {str(e)}")

@app.delete("/api/events/{event_id}")
async def delete_event(event_id: int, current_user: User = Depends(get_current_user)):
    """
    Deletes an existing non-custody event.
    """
    logger.info(f"Deleting event {event_id}")
    try:
        # Verify the event exists and belongs to the user's family
        verify_query = events.select().where(
            (events.c.id == event_id) & 
            (events.c.family_id == current_user.family_id) &
            (events.c.event_type != 'custody')
        )
        existing_event = await database.fetch_one(verify_query)
        
        if not existing_event:
            raise HTTPException(status_code=404, detail="Event not found or access denied")
        
        # Delete the event
        delete_query = events.delete().where(events.c.id == event_id)
        await database.execute(delete_query)
        
        logger.info(f"Successfully deleted event {event_id}")
        return {"status": "success", "message": "Event deleted successfully"}
    
    except HTTPException:
        raise
    except Exception as e:
        logger.error(f"Exception in delete_event: {e}")
        logger.error(f"Full traceback: {traceback.format_exc()}")
        raise HTTPException(status_code=500, detail=f"Internal server error: {str(e)}")

# MARK: - Notification Email Endpoints

@app.get("/api/notifications/emails", response_model=list[NotificationEmail])
async def get_notification_emails(current_user: User = Depends(get_current_user)):
    """
    Returns all notification emails for the current user's family.
    """
    query = notification_emails.select().where(notification_emails.c.family_id == current_user.family_id)
    emails = await database.fetch_all(query)
    return [NotificationEmail(id=email['id'], email=email['email']) for email in emails]

@app.post("/api/notifications/emails", response_model=NotificationEmail)
async def add_notification_email(email_data: AddNotificationEmail, current_user: User = Depends(get_current_user)):
    """
    Adds a new notification email for the current user's family.
    """
    query = notification_emails.insert().values(
        family_id=current_user.family_id,
        email=email_data.email
    )
    email_id = await database.execute(query)
    return NotificationEmail(id=email_id, email=email_data.email)

@app.put("/api/notifications/emails/{email_id}")
async def update_notification_email(email_id: int, email_data: AddNotificationEmail, current_user: User = Depends(get_current_user)):
    """
    Updates an existing notification email for the current user's family.
    """
    query = notification_emails.update().where(
        (notification_emails.c.id == email_id) & 
        (notification_emails.c.family_id == current_user.family_id)
    ).values(email=email_data.email)
    await database.execute(query)
    return {"status": "success"}

@app.delete("/api/notifications/emails/{email_id}")
async def delete_notification_email(email_id: int, current_user: User = Depends(get_current_user)):
    """
    Deletes a notification email for the current user's family.
    """
    query = notification_emails.delete().where(
        (notification_emails.c.id == email_id) & 
        (notification_emails.c.family_id == current_user.family_id)
    )
    await database.execute(query)
    return {"status": "success"}

@app.get("/api/family/emails", response_model=list[FamilyMemberEmail])
async def get_family_member_emails(current_user: User = Depends(get_current_user)):
    """
    Returns the email addresses of all family members (parents) for automatic population in alerts.
    """
    query = users.select().where(users.c.family_id == current_user.family_id).order_by(users.c.first_name)
    family_members = await database.fetch_all(query)
    
    return [
        FamilyMemberEmail(
            id=str(member['id']),
            first_name=member['first_name'],
            email=member['email']
        )
        for member in family_members
    ]

# ---------------------- Babysitters API ----------------------

@app.get("/api/babysitters", response_model=list[BabysitterResponse])
async def get_babysitters(current_user: User = Depends(get_current_user)):
    """
    Get all babysitters associated with the current user's family.
    """
    # Use SQLAlchemy query syntax instead of raw SQL
    query = babysitters.select().select_from(
        babysitters.join(babysitter_families, babysitters.c.id == babysitter_families.c.babysitter_id)
    ).where(
        babysitter_families.c.family_id == current_user.family_id
    ).order_by(babysitters.c.first_name, babysitters.c.last_name)
    
    babysitter_records = await database.fetch_all(query)
    
    return [
        BabysitterResponse(
            id=record['id'],
            first_name=record['first_name'],
            last_name=record['last_name'],
            phone_number=record['phone_number'],
            rate=float(record['rate']) if record['rate'] else None,
            notes=record['notes'],
            created_by_user_id=str(record['created_by_user_id']),
            created_at=str(record['created_at'])
        )
        for record in babysitter_records
    ]

@app.post("/api/babysitters", response_model=BabysitterResponse)
async def create_babysitter(babysitter_data: BabysitterCreate, current_user: User = Depends(get_current_user)):
    """
    Create a new babysitter and associate with the current user's family.
    """
    try:
        # Insert babysitter
        babysitter_insert = babysitters.insert().values(
            first_name=babysitter_data.first_name,
            last_name=babysitter_data.last_name,
            phone_number=babysitter_data.phone_number,
            rate=babysitter_data.rate,
            notes=babysitter_data.notes,
            created_by_user_id=current_user.id
        )
        babysitter_id = await database.execute(babysitter_insert)
        
        # Associate with family
        family_insert = babysitter_families.insert().values(
            babysitter_id=babysitter_id,
            family_id=current_user.family_id,
            added_by_user_id=current_user.id
        )
        await database.execute(family_insert)
        
        # Fetch the created babysitter
        babysitter_record = await database.fetch_one(babysitters.select().where(babysitters.c.id == babysitter_id))
        
        return BabysitterResponse(
            id=babysitter_record['id'],
            first_name=babysitter_record['first_name'],
            last_name=babysitter_record['last_name'],
            phone_number=babysitter_record['phone_number'],
            rate=float(babysitter_record['rate']) if babysitter_record['rate'] else None,
            notes=babysitter_record['notes'],
            created_by_user_id=str(babysitter_record['created_by_user_id']),
            created_at=str(babysitter_record['created_at'])
        )
    except Exception as e:
        logger.error(f"Error creating babysitter: {e}")
        raise HTTPException(status_code=500, detail="Failed to create babysitter")

@app.put("/api/babysitters/{babysitter_id}", response_model=BabysitterResponse)
async def update_babysitter(babysitter_id: int, babysitter_data: BabysitterCreate, current_user: User = Depends(get_current_user)):
    """
    Update a babysitter that belongs to the current user's family.
    """
    # Check if babysitter belongs to user's family using SQLAlchemy syntax
    check_query = babysitters.select().select_from(
        babysitters.join(babysitter_families, babysitters.c.id == babysitter_families.c.babysitter_id)
    ).where(
        (babysitters.c.id == babysitter_id) & 
        (babysitter_families.c.family_id == current_user.family_id)
    )
    existing = await database.fetch_one(check_query)
    if not existing:
        raise HTTPException(status_code=404, detail="Babysitter not found")
    
    # Update babysitter
    update_query = babysitters.update().where(babysitters.c.id == babysitter_id).values(
        first_name=babysitter_data.first_name,
        last_name=babysitter_data.last_name,
        phone_number=babysitter_data.phone_number,
        rate=babysitter_data.rate,
        notes=babysitter_data.notes
    )
    await database.execute(update_query)
    
    # Fetch updated record
    babysitter_record = await database.fetch_one(babysitters.select().where(babysitters.c.id == babysitter_id))
    
    return BabysitterResponse(
        id=babysitter_record['id'],
        first_name=babysitter_record['first_name'],
        last_name=babysitter_record['last_name'],
        phone_number=babysitter_record['phone_number'],
        rate=float(babysitter_record['rate']) if babysitter_record['rate'] else None,
        notes=babysitter_record['notes'],
        created_by_user_id=str(babysitter_record['created_by_user_id']),
        created_at=str(babysitter_record['created_at'])
    )

@app.delete("/api/babysitters/{babysitter_id}")
async def delete_babysitter(babysitter_id: int, current_user: User = Depends(get_current_user)):
    """
    Remove a babysitter from the current user's family (deletes the association, not the babysitter).
    """
    # Delete the family association
    delete_query = babysitter_families.delete().where(
        (babysitter_families.c.babysitter_id == babysitter_id) &
        (babysitter_families.c.family_id == current_user.family_id)
    )
    result = await database.execute(delete_query)
    
    if result == 0:
        raise HTTPException(status_code=404, detail="Babysitter not found in your family")
    
    return {"status": "success", "message": "Babysitter removed from family"}

# ---------------------- Emergency Contacts API ----------------------

@app.get("/api/emergency-contacts", response_model=list[EmergencyContactResponse])
async def get_emergency_contacts(current_user: User = Depends(get_current_user)):
    """
    Get all emergency contacts for the current user's family.
    """
    query = emergency_contacts.select().where(
        emergency_contacts.c.family_id == current_user.family_id
    ).order_by(emergency_contacts.c.first_name, emergency_contacts.c.last_name)
    
    contact_records = await database.fetch_all(query)
    
    return [
        EmergencyContactResponse(
            id=record['id'],
            first_name=record['first_name'],
            last_name=record['last_name'],
            phone_number=record['phone_number'],
            relationship=record['relationship'],
            notes=record['notes'],
            created_by_user_id=str(record['created_by_user_id']),
            created_at=str(record['created_at'])
        )
        for record in contact_records
    ]

@app.post("/api/emergency-contacts", response_model=EmergencyContactResponse)
async def create_emergency_contact(contact_data: EmergencyContactCreate, current_user: User = Depends(get_current_user)):
    """
    Create a new emergency contact for the current user's family.
    """
    try:
        insert_query = emergency_contacts.insert().values(
            family_id=current_user.family_id,
            first_name=contact_data.first_name,
            last_name=contact_data.last_name,
            phone_number=contact_data.phone_number,
            relationship=contact_data.relationship,
            notes=contact_data.notes,
            created_by_user_id=current_user.id
        )
        contact_id = await database.execute(insert_query)
        
        # Fetch the created contact
        contact_record = await database.fetch_one(emergency_contacts.select().where(emergency_contacts.c.id == contact_id))
        
        return EmergencyContactResponse(
            id=contact_record['id'],
            first_name=contact_record['first_name'],
            last_name=contact_record['last_name'],
            phone_number=contact_record['phone_number'],
            relationship=contact_record['relationship'],
            notes=contact_record['notes'],
            created_by_user_id=str(contact_record['created_by_user_id']),
            created_at=str(contact_record['created_at'])
        )
    except Exception as e:
        logger.error(f"Error creating emergency contact: {e}")
        raise HTTPException(status_code=500, detail="Failed to create emergency contact")

@app.put("/api/emergency-contacts/{contact_id}", response_model=EmergencyContactResponse)
async def update_emergency_contact(contact_id: int, contact_data: EmergencyContactCreate, current_user: User = Depends(get_current_user)):
    """
    Update an emergency contact that belongs to the current user's family.
    """
    # Check if contact belongs to user's family
    existing = await database.fetch_one(
        emergency_contacts.select().where(
            (emergency_contacts.c.id == contact_id) &
            (emergency_contacts.c.family_id == current_user.family_id)
        )
    )
    if not existing:
        raise HTTPException(status_code=404, detail="Emergency contact not found")
    
    # Update contact
    update_query = emergency_contacts.update().where(emergency_contacts.c.id == contact_id).values(
        first_name=contact_data.first_name,
        last_name=contact_data.last_name,
        phone_number=contact_data.phone_number,
        relationship=contact_data.relationship,
        notes=contact_data.notes
    )
    await database.execute(update_query)
    
    # Fetch updated record
    contact_record = await database.fetch_one(emergency_contacts.select().where(emergency_contacts.c.id == contact_id))
    
    return EmergencyContactResponse(
        id=contact_record['id'],
        first_name=contact_record['first_name'],
        last_name=contact_record['last_name'],
        phone_number=contact_record['phone_number'],
        relationship=contact_record['relationship'],
        notes=contact_record['notes'],
        created_by_user_id=str(contact_record['created_by_user_id']),
        created_at=str(contact_record['created_at'])
    )

@app.delete("/api/emergency-contacts/{contact_id}")
async def delete_emergency_contact(contact_id: int, current_user: User = Depends(get_current_user)):
    """
    Delete an emergency contact that belongs to the current user's family.
    """
    delete_query = emergency_contacts.delete().where(
        (emergency_contacts.c.id == contact_id) &
        (emergency_contacts.c.family_id == current_user.family_id)
    )
    result = await database.execute(delete_query)
    
    if result == 0:
        raise HTTPException(status_code=404, detail="Emergency contact not found")
    
    return {"status": "success", "message": "Emergency contact deleted"}



# ---------------------- Group Chat API ----------------------

@app.post("/api/group-chat")
async def create_or_get_group_chat(chat_data: GroupChatCreate, current_user: User = Depends(get_current_user)):
    """
    Create a group chat identifier or return existing one for the given contact.
    This prevents duplicate group chats for the same contact.
    """
    # Check if group chat already exists
    existing_query = group_chats.select().where(
        (group_chats.c.family_id == current_user.family_id) &
        (group_chats.c.contact_type == chat_data.contact_type) &
        (group_chats.c.contact_id == chat_data.contact_id)
    )
    existing_chat = await database.fetch_one(existing_query)
    
    if existing_chat:
        return {
            "group_identifier": existing_chat['group_identifier'],
            "exists": True,
            "created_at": str(existing_chat['created_at'])
        }
    
    # Create new group chat identifier
    import hashlib
    import time
    
    # Generate unique group identifier
    unique_string = f"{current_user.family_id}-{chat_data.contact_type}-{chat_data.contact_id}-{time.time()}"
    group_identifier = hashlib.md5(unique_string.encode()).hexdigest()[:16]
    
    try:
        insert_query = group_chats.insert().values(
            family_id=current_user.family_id,
            contact_type=chat_data.contact_type,
            contact_id=chat_data.contact_id,
            group_identifier=group_identifier,
            created_by_user_id=current_user.id
        )
        await database.execute(insert_query)
        
        return {
            "group_identifier": group_identifier,
            "exists": False,
            "created_at": str(datetime.now())
        }
    except Exception as e:
        logger.error(f"Error creating group chat: {e}")
        raise HTTPException(status_code=500, detail="Failed to create group chat")

async def send_custody_change_notification(sender_id: uuid.UUID, family_id: uuid.UUID, event_date: date):
    logger.info("Attempting to send custody change notification...")
    
    if not apns_client:
        logger.warning("APNs client not configured or initialized. Skipping push notification. Check APNS env vars.")
        return

    logger.info(f"Searching for other user in family '{family_id}' who is not sender '{sender_id}'.")
    other_user_query = users.select().where((users.c.family_id == family_id) & (users.c.id != sender_id))
    other_user = await database.fetch_one(other_user_query)

    if not other_user:
        logger.warning(f"Could not find another user in family '{family_id}' to notify.")
        return
        
    logger.info(f"Found other user: {other_user['first_name']} (ID: {other_user['id']}). Checking for APNs token.")

    if not other_user['apns_token']:
        logger.warning(f"User {other_user['first_name']} does not have an APNs token. Cannot send notification.")
        return

    logger.info(f"User {other_user['first_name']} has an APNs token. Proceeding with notification creation.")
        
    sender = await database.fetch_one(users.select().where(users.c.id == sender_id))
    sender_name = sender['first_name'] if sender else "Someone"
    
    # Get the new custodian info for the changed date
    custodian_query = custody.select().where(
        (custody.c.family_id == family_id) & 
        (custody.c.date == event_date)
    )
    custody_record = await database.fetch_one(custodian_query)
    
    # Get custodian name
    custodian_name = "Unknown"
    if custody_record:
        custodian = await database.fetch_one(users.select().where(users.c.id == custody_record['custodian_id']))
        custodian_name = custodian['first_name'] if custodian else "Unknown"
    
    # Format the date nicely
    formatted_date = event_date.strftime('%A, %B %-d')
    
    # Create enhanced notification payload
    payload = Payload(
        alert={
            "title": "📅 Schedule Updated",
            "subtitle": f"{custodian_name} now has custody",
            "body": f"{sender_name} changed the schedule for {formatted_date}. Tap to manage your schedule."
        },
        sound="default",
        badge=1,
        category="CUSTODY_CHANGE",  # For custom actions
        custom={
            "type": "custody_change",
            "date": event_date.isoformat(),
            "custodian": custodian_name,
            "sender": sender_name,
            "deep_link": "calndr://schedule"  # Deep link to schedule view
        }
    )
    
    try:
        logger.info(f"Sending enhanced APNs notification to {other_user['first_name']} about {custodian_name} having custody on {formatted_date}")
        # Run the synchronous APNs call in a separate thread
        await asyncio.to_thread(apns_client.send_notification, other_user['apns_token'], payload, topic=APNS_TOPIC)
        logger.info("Enhanced push notification sent successfully.")
    except Exception as e:
        logger.error(f"Failed to send push notification: {e}")
        logger.error(f"Full APNs error traceback: {traceback.format_exc()}")

# ---------------------- School Events Caching ----------------------
SCHOOL_EVENTS_CACHE: Optional[List[Dict[str, Any]]] = None
SCHOOL_EVENTS_CACHE_TIME: Optional[datetime] = None
SCHOOL_EVENTS_CACHE_TTL_HOURS = 24

async def fetch_school_events() -> List[Dict[str, str]]:
    """Scrape school closing events and return list of {date, title}. Uses 24-hour in-memory cache."""
    global SCHOOL_EVENTS_CACHE, SCHOOL_EVENTS_CACHE_TIME
    # Return cached copy if fresh
    if SCHOOL_EVENTS_CACHE and SCHOOL_EVENTS_CACHE_TIME:
        if datetime.now(timezone.utc) - SCHOOL_EVENTS_CACHE_TIME < timedelta(hours=SCHOOL_EVENTS_CACHE_TTL_HOURS):
            return SCHOOL_EVENTS_CACHE

    import re
    from bs4 import BeautifulSoup

    logger.info("Fetching school events from The Learning Tree website …")
    events: Dict[str, str] = {}
    url = "https://www.thelearningtreewilmington.com/calendar-of-events/"
    try:
        async with httpx.AsyncClient(follow_redirects=True, timeout=10.0) as client:
            response = await client.get(url)
            response.raise_for_status()
            html = response.text
    except Exception as e:
        logger.error(f"Failed to download school events page: {e}")
        return []

    try:
        soup = BeautifulSoup(html, "lxml")
        header = soup.find('p', string=re.compile(r'THE LEARNING TREE CLOSINGS IN 202[0-9]'))
        if not header:
            logger.warning("School events header not found on page.")
            return []
        for sibling in header.find_next_siblings():
            if sibling.name != 'p':
                break
            text = sibling.get_text(separator=' ', strip=True)
            if not text:
                continue
            # Split by hyphen
            parts = text.split('-')
            if len(parts) > 1:
                event_name = parts[0].strip()
                date_str = '-'.join(parts[1:]).strip()
            else:
                event_name = text
                date_str = ''
            # Extract first occurrence of month day pattern
            date_match = re.search(r'(\w+\s+\d+)', text)
            if date_match:
                date_str = date_match.group(1)
            # Determine year from header
            year_match = re.search(r'(\d{4})', header.text)
            year = year_match.group(1) if year_match else str(datetime.now(timezone.utc).year)
            # Special New Year edge case for next year
            if "new year" in event_name.lower() and str(int(year)+1) in text:
                year = str(int(year)+1)
            # Clean event name
            event_name = event_name.replace(date_str, '').strip().rstrip('-').strip()
            # Parse date
            try:
                date_str_no_weekday = re.sub(r'^\w+,\s*', '', date_str)
                full_date_str = f"{date_str_no_weekday}, {year}"
                full_date_str = full_date_str.replace("Jan ", "January ")
                event_date = datetime.strptime(full_date_str, '%B %d, %Y')
                iso_date = event_date.strftime('%Y-%m-%d')
                if event_name:
                    events[iso_date] = event_name
            except ValueError:
                logger.warning(f"Could not parse date from: {date_str} ({text})")
    except Exception as e:
        logger.error(f"Failed to parse school events: {e}")
        return []

    logger.info(f"Successfully scraped {len(events)} school events.")
    SCHOOL_EVENTS_CACHE = [{"date": d, "title": name} for d, name in events.items()]
    SCHOOL_EVENTS_CACHE_TIME = datetime.now(timezone.utc)
    return SCHOOL_EVENTS_CACHE

# -------------------------------------------------------------------

@app.get("/api/school-events")
async def get_school_events(current_user: User = Depends(get_current_user)):
    """Returns a JSON array of school events scraped from the Learning Tree website."""
    try:
        events = await fetch_school_events()
        return events
    except Exception as e:
        logger.error(f"Error retrieving school events: {e}")
        raise HTTPException(status_code=500, detail="Unable to retrieve school events")<|MERGE_RESOLUTION|>--- conflicted
+++ resolved
@@ -478,7 +478,6 @@
             # Handle handoff_time conversion properly - format as HH:MM
             handoff_time_value = None
             if record['handoff_time'] is not None:
-<<<<<<< HEAD
                 # Convert TIME object to HH:MM format (remove seconds)
                 time_str = str(record['handoff_time'])
                 if ':' in time_str:
@@ -489,10 +488,6 @@
                         handoff_time_value = time_str
                 else:
                     handoff_time_value = time_str
-=======
-
-                handoff_time_value = str(record['handoff_time'])
->>>>>>> 4490635b
             
             custody_item = {
                 'id': record['id'],
